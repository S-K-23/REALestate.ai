# See https://help.github.com/articles/ignoring-files/ for more about ignoring files.

# dependencies
/node_modules
/.pnp
.pnp.js

# testing
/coverage

# next.js
/.next/
/out/

# production
/build

# misc
.DS_Store
*.pem

# debug
npm-debug.log*
yarn-debug.log*
yarn-error.log*

# local env files
.env*.local
.env

# vercel
.vercel

# typescript
*.tsbuildinfo
next-env.d.ts

# Python
__pycache__/
*.py[cod]
*$py.class
*.so
.Python
build/
develop-eggs/
dist/
downloads/
eggs/
.eggs/
<<<<<<< HEAD


=======
lib64/
>>>>>>> 5ccf4253
parts/
sdist/
var/
wheels/
*.egg-info/
.installed.cfg
*.egg
MANIFEST

# PyInstaller
*.manifest
*.spec

# Installer logs
pip-log.txt
pip-delete-this-directory.txt

# Unit test / coverage reports
htmlcov/
.tox/
.coverage
.coverage.*
.cache
nosetests.xml
coverage.xml
*.cover
.hypothesis/
.pytest_cache/

# Environments
.venv
env/
venv/
ENV/
env.bak/
venv.bak/

# IDEs
.vscode/
.idea/
*.swp
*.swo
*~

# OS
.DS_Store
.DS_Store?
._*
.Spotlight-V100
.Trashes
ehthumbs.db
Thumbs.db<|MERGE_RESOLUTION|>--- conflicted
+++ resolved
@@ -47,12 +47,7 @@
 downloads/
 eggs/
 .eggs/
-<<<<<<< HEAD
-
-
-=======
 lib64/
->>>>>>> 5ccf4253
 parts/
 sdist/
 var/
